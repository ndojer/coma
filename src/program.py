--- conflicted
+++ resolved
@@ -40,25 +40,18 @@
             self.dispatcher.addExtension(MultipleAlignmentsPlotter(writer, benchmarkReader, args.benchmarkAlignmentFile))
 
     def run(self):
-<<<<<<< HEAD
-        alignmentResultRows = self.applicationService.execute(self.referenceMaps, self.queryMaps)
+        alignmentResultRows = self.workflowCoordinator.execute(self.referenceMaps, self.queryMaps)
         unalignedFragments = [alignmentResultRow.getUnalignedFragments(self.queryMaps) for alignmentResultRow in alignmentResultRows]
         unalignedFragments = [item for row in unalignedFragments for item in row]
         
-        alignmentResultRowsSecondPass = self.applicationService.execute(self.referenceMaps, unalignedFragments)
+        alignmentResultRowsSecondPass = self.workflowCoordinator.execute(self.referenceMaps, unalignedFragments)
         alignmentResultRowsSecondPass = [alignmentResultRowRest.setAlignedRest(True) for alignmentResultRowRest in alignmentResultRowsSecondPass]
         alignmentResult = AlignmentResults.create(self.args.referenceFile.name, self.args.queryFile.name,
                                                   alignmentResultRows, alignmentResultRowsSecondPass,
                                                   self.args.outputMode, self.args.outputFile, self.args.maxDifference)
         
         for file_name, result in alignmentResult:
-            self.xmapReader.writeAlignments(file_name, result)
-=======
-        alignmentResultRows = self.workflowCoordinator.execute(self.referenceMaps, self.queryMaps)
-        alignmentResult = AlignmentResults.create(self.args.referenceFile.name, self.args.queryFile.name,
-                                                  alignmentResultRows)
-        self.xmapReader.writeAlignments(self.args.outputFile, alignmentResult, self.args)
->>>>>>> 51742a07
+            self.xmapReader.writeAlignments(file_name, result, self.args)
         if self.args.outputFile is not sys.stdout:
             self.args.outputFile.close()
         return alignmentResult
