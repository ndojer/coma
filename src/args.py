--- conflicted
+++ resolved
@@ -51,18 +51,15 @@
                             default=sys.stdout,
                             help="XMAP output file path. Stdout is used if omitted.")
 
-<<<<<<< HEAD
         parser.add_argument("-oM", "--outputMode", dest="outputMode", type=str,
-                            default="best", choices=["best", "separate", "joined"],
+                            default="best", choices=["best", "separate", "joined", "all"],
                             help="Mode which should be used while creating output alignment file. There are 3 possible "
                             "options: 'best'- choosing best alignment based on confidence, 'separate'- creates two "
                             "separate files for alignments, 'joined'- joins alignments when it is possible and saves "
-                            "rest to separate file.")
+                            "rest to separate file, 'all'-creates 3 files, one with joint alignments, and two with all "
+                            "obtained alignments.")
 
-        parser.add_argument("-r1", "--primaryResolution", dest="primaryResolution", type=int, default=460,
-=======
         parser.add_argument("-r1", "--primaryResolution", dest="primaryResolution", type=int, default=1400,
->>>>>>> 51742a07
                             help="Scaling factor used to reduce the size of the vectorized form of the optical map "
                                  "in the initial cross-correlation seeding step.")
 
