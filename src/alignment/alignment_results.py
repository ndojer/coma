--- conflicted
+++ resolved
@@ -10,13 +10,9 @@
 from src.alignment.alignment_position import AlignedPair, NotAlignedPosition
 from src.alignment.segment_with_resolved_conflicts import AlignmentSegmentsWithResolvedConflicts
 from src.alignment.segments import AlignmentSegment
-<<<<<<< HEAD
-from src.diagnostic.xmap_alignment import XmapAlignment
+from src.diagnostic.benchmark_alignment import BenchmarkAlignment
 from src.correlation.optical_map import OpticalMap
-=======
-from src.diagnostic.benchmark_alignment import BenchmarkAlignment
-
->>>>>>> 51742a07
+
 
 class HitEnum(Enum):
     MATCH = "M"
@@ -55,12 +51,21 @@
         if mode == 'separate':
             return [(out_file, AlignmentResults(referenceFilePath, queryFilePath, rowsWithoutSubsequentAlignmentsForSingleQuery)),
                     (new_file, AlignmentResults(referenceFilePath, queryFilePath, rowsWithoutSubsequentAlignmentsForSingleQueryRest))]
-        elif mode == "joined":
+        if mode == "joined":
             joinedRows, separateRows = AlignmentResults.resolve(rowsWithoutSubsequentAlignmentsForSingleQuery,
                                                                 rowsWithoutSubsequentAlignmentsForSingleQueryRest,
                                                                 maxDifference)
             return [(out_file, AlignmentResults(referenceFilePath, queryFilePath, joinedRows)),
                     (new_file, AlignmentResults(referenceFilePath, queryFilePath,  separateRows))]
+        if mode == 'all':
+            third_file = open("{0}_{2}{1}".format(*os.path.splitext(out_file.name) + (1,)),
+                              mode='w', encoding=out_file.encoding)
+            joinedRows, separateRows = AlignmentResults.resolve(rowsWithoutSubsequentAlignmentsForSingleQuery,
+                                                                rowsWithoutSubsequentAlignmentsForSingleQueryRest,
+                                                                maxDifference)
+            return [(out_file, AlignmentResults(referenceFilePath, queryFilePath, joinedRows)),
+                    (new_file, AlignmentResults(referenceFilePath, queryFilePath,  rowsWithoutSubsequentAlignmentsForSingleQuery)),
+                    (third_file, AlignmentResults(referenceFilePath, queryFilePath,  rowsWithoutSubsequentAlignmentsForSingleQueryRest))]
         
 
     @staticmethod
@@ -84,7 +89,6 @@
                     else:
                         separate.extend(group)
         return joined, separate
-
 
 class AlignmentResultRow(BenchmarkAlignment):
     @staticmethod
